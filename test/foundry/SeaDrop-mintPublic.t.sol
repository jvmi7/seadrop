--- conflicted
+++ resolved
@@ -54,11 +54,7 @@
 
     function setUp() public {
         attacker = new MaliciousRecipient();
-<<<<<<< HEAD
-        // Deploy the ERC721SeaDrop token.
-=======
         // Deploy the ERC721PartnerSeaDrop token.
->>>>>>> d149828d
         address[] memory allowedSeaDrop = new address[](1);
         allowedSeaDrop[0] = address(seadrop);
         token = new ERC721PartnerSeaDrop("", "", address(this), allowedSeaDrop);
